// SPDX-License-Identifier: MIT
pragma solidity ^0.8.19;

import {Strings} from "@openzeppelin/contracts/utils/Strings.sol";
import {Math} from "@openzeppelin/contracts/utils/math/Math.sol";
import {SafeERC20Upgradeable} from "@openzeppelin/contracts-upgradeable/token/ERC20/utils/SafeERC20Upgradeable.sol";
import {Initializable} from "@openzeppelin/contracts-upgradeable/proxy/utils/Initializable.sol";
import {ReentrancyGuardUpgradeable} from "@openzeppelin/contracts-upgradeable/security/ReentrancyGuardUpgradeable.sol";
import {PausableUpgradeable} from "@openzeppelin/contracts-upgradeable/security/PausableUpgradeable.sol";
import {IUniswapV3Factory} from "@uniswap/v3-core/contracts/interfaces/IUniswapV3Factory.sol";
import {IUniswapV3Pool} from "@uniswap/v3-core/contracts/interfaces/IUniswapV3Pool.sol";
import {ValidatableUpgradeable} from "../utils/ValidatableUpgradeable.sol";
import {LFGToken} from "../token/LFGToken.sol";
import {Meme404} from "./Meme404.sol";
import {MemeFT} from "./MemeFT.sol";
import {TokenFactory} from "./TokenFactory.sol";
import {IWETH} from "./IWETH.sol";
import {INonfungiblePositionManager} from "./INonfungiblePositionManager.sol";

contract MemeFactory is Initializable, ValidatableUpgradeable, PausableUpgradeable, ReentrancyGuardUpgradeable {
  using SafeERC20Upgradeable for LFGToken;

  error InvalidInitParameters();
  error ZeroAmount();
  error ZeroAddress();
  error Forbidden();
  error MemeClubNotFound();
  error MemeClubIsLocked();
  error MemeClubBuyExceed();
  error MemeConfInvalid();
  error MemeClubTooMany();
  error MemeClubLFGUnsupported();
  error MemeClubUnlocked();
  error MemeTokenNewDuplidate();
  error MemeTokenNotCreated();
  error InitBuyTooMany();
  error InvalidAmount();
  error InvalidFunds();
  error InsufficientFunds();
  error InsufficientLFG();
  error UnableToSendFunds();
  error Invalid404Address();
  error InsufficientFees();
  error UnableToTransferFunds();
  error SignatureExpired();
  error SignatureAlreadyUsed();

  event LfgTokenUpdate(address lfgToken_);
  event TokenFactoryUpdated(address tokenFactory);
  event ProtocolFeePercentUpdate(uint256 feePercent); 
  event TGEFeePercentUpdate(uint256 feePercent); 
  event MemeClubCreated(uint256 callId, uint256 clubId, address creator);

  event MemeTokenGeneration(uint256 clubId, address creator, address tokenAddress, address mirrorERC721, address swapPool);

  event MemeClubTrade(
    uint256 clubId,
    address trader,
    uint256 supply,
    bool isLocked,
    bool isBuy,
    uint256 tradeAmount,
    uint256 holdingAmount,
    uint256 priceAfterFee,
    uint256 protocolFee
  );

  event MemeTokenMint(uint256 callId, uint256 clubId, address minter, uint256 amount);

  event MemeNFTTransfer(uint256 clubId, address memeAddress, address mirrorAddress, address from, address to, uint256 tokenId);

  event TGEFees(
    uint256 clubId,
    bool isNative,
    uint256 nativeFees,
    uint256 lfgFees, 
    uint256 fee
  );

  event LPCreate(
    uint256 clubId,
    address token0,
    address token1,
    uint256 amount0,
    uint256 amount1,
    uint256 lpTokenId,
    uint256 liquidity
  );

  event WithdrawLiquidityFees(uint256 clubId, address memeToken, address beneficiary, uint256 amount0, uint256 amount1);

  enum PriceFormulaType {
    Min,
    Linear,
    QuadCurve, // (supply+1)^2 / A
    Fixed
  }

  struct MemeConfig {
    uint256 maxSupply;
    uint256 liquidityAmount;
    bool isNative; // native or $LFG
    bool isFT; // 404 or ERC20
    string name;
    string symbol;
    string baseURI;
    uint256 baseUnit;
    PriceFormulaType priceType;
    uint256 priceArg1;
    uint256 priceArg2;
  }

  struct MemeClub {
    uint256 clubId;
    bool isLocked;
    address creatorAddress;
    address memeAddress;
    address mirrorERC721;
    address swapPool;
    uint256 lpTokenId;
    uint256 supply;
    uint256 funds;
    MemeConfig memeConf;
  }

  mapping(bytes32 => bool) private _usedSignatures;

  uint256 public baseClubId;
  LFGToken public lfgToken;

  mapping(uint256 => MemeClub) public memeClubs;
  mapping(uint256 => mapping(address => uint256)) public balanceOf;

  // solhint-disable-next-line var-name-mixedcase
  mapping(address => uint256) private _404Tokens;

  uint256 public protocolFeePercent; 
  uint256 public protocolLFGFees;
  uint256 public protocolNativeFees;
<<<<<<< HEAD
  
  uint256 public tgeFeePercent;
  uint256 public tgeLFGFees;
  uint256 public tgeNativeFees;
=======
>>>>>>> 5284d98a

  TokenFactory public tokenFactory;

  IUniswapV3Factory public uniswapV3Factory;
  INonfungiblePositionManager public uniswapPositionManager;
  IWETH public weth;

  uint24 private constant _UNISWAP_POOL_FEE = 10000;
  int24 private _tickLower;
  int24 private _tickUpper;

<<<<<<< HEAD
  function initialize( 
    address[] memory validators_, 
=======
  function initialize(
    address protocolFeeDestination_,
    address[] memory validators_,
>>>>>>> 5284d98a
    address uniswapV3Factory_,
    address uniswapPositionManager_,
    address weth_
  ) public initializer {
    if ((uniswapV3Factory_ == address(0)) || (uniswapPositionManager_ == address(0)) || (weth_ == address(0)))
      revert InvalidInitParameters();

    __Validatable_init();
    __Pausable_init();

    for (uint256 i = 0; i < validators_.length;) {
      updateValidator(validators_[i], true);
      unchecked {
        i++;
      }
    }
<<<<<<< HEAD
 
    setProtocolFeePercent(2 ether / 100); 
    setTGEFeePercent(3 ether / 100); 
=======

    setSubjectFeePercent(0 ether / 100);
    setProtocolFeePercent(2 ether / 100);
    setProtocolFeeDestination(protocolFeeDestination_);
>>>>>>> 5284d98a

    uniswapV3Factory = IUniswapV3Factory(uniswapV3Factory_);
    uniswapPositionManager = INonfungiblePositionManager(uniswapPositionManager_);

    int24 tickSpacing = uniswapV3Factory.feeAmountTickSpacing(_UNISWAP_POOL_FEE);
    _tickLower = (-887272 / tickSpacing) * tickSpacing; // TickMath.MIN_TICK
    _tickUpper = (887272 / tickSpacing) * tickSpacing; // TickMath.MAX_TICK

    weth = IWETH(weth_);
  }

  function setTokenFactory(address factory) public onlyOwner {
    if (factory == address(0)) revert ZeroAddress();
    tokenFactory = TokenFactory(factory);
    emit TokenFactoryUpdated(factory);
  }

  function setLFGToken(address lfgToken_) public onlyOwner {
    if (lfgToken_ == address(0)) revert ZeroAddress();
    lfgToken = LFGToken(lfgToken_);
    lfgToken.approve(address(uniswapPositionManager), type(uint256).max);
    emit LfgTokenUpdate(lfgToken_);
  }
  
  function setProtocolFeePercent(uint256 feePercent_) public virtual onlyOwner {
    protocolFeePercent = feePercent_;
    emit ProtocolFeePercentUpdate(protocolFeePercent);
  }

  function setTGEFeePercent(uint256 feePercent_) public virtual onlyOwner {
    tgeFeePercent = feePercent_;
    emit TGEFeePercentUpdate(tgeFeePercent);
  }
   
  function _nextClubId() internal returns (uint256) {
    uint256 max = 10000000;
    ++baseClubId;
    if (baseClubId >= max) revert MemeClubTooMany();
    return block.chainid * max + baseClubId;
  }

  function getMemeClub(uint256 clubId) public view returns (MemeClub memory) {
    return memeClubs[clubId];
  }

  function getSupply(uint256 clubId) public view returns (uint256) {
    return memeClubs[clubId].supply;
  }

  function getBalanceOf(uint256 clubId, address user) public view returns (uint256) {
    return balanceOf[clubId][user];
  }

  function checkMemeConf(MemeConfig calldata memeConf) public pure returns (bool) {
    if (memeConf.maxSupply == 0) return false;

    if (bytes(memeConf.name).length == 0) return false;
    if (bytes(memeConf.symbol).length == 0) return false;
    if (bytes(memeConf.baseURI).length == 0) return false;
    if (memeConf.baseUnit < 1e18) return false;

    if (
      memeConf.priceType != PriceFormulaType.Linear &&
      memeConf.priceType != PriceFormulaType.QuadCurve &&
      memeConf.priceType != PriceFormulaType.Fixed
    ) {
      return false;
    }

    return true;
  }

  function newMemeClub(
    uint256 callId_,
    uint256 initBuyAmount_,
    MemeConfig calldata memeConf_,
    bytes calldata signature
  ) external payable whenNotPaused nonReentrant {
    if (!checkMemeConf(memeConf_)) revert MemeConfInvalid();
    if (!memeConf_.isNative && address(lfgToken) == address(0)) revert MemeClubLFGUnsupported();
    if (initBuyAmount_ >= memeConf_.maxSupply) revert InitBuyTooMany();

    _validateSignature(block.timestamp, 0, hashForNewMemeClub(block.chainid, callId_, _msgSender(), memeConf_), signature);

    uint256 clubId = _nextClubId();
    memeClubs[clubId] = MemeClub({
      clubId: clubId,
      isLocked: false,
      creatorAddress: _msgSender(),
      memeAddress: address(0),
      mirrorERC721: address(0),
      swapPool: address(0),
      lpTokenId: 0,
      supply: 0,
      funds: 0,
      memeConf: memeConf_
    });

    // Club create event must be emit before trade event
    emit MemeClubCreated(callId_, clubId, _msgSender());

    if (initBuyAmount_ > 0) {
      _buyCardImpl(clubId, initBuyAmount_, 0, false);
    }
  }

  function _tokenGeneration(MemeClub storage club) internal {
    if (club.memeConf.isFT) {
      club.memeAddress = tokenFactory.newMemeFT(club.memeConf.name, club.memeConf.symbol);
    } else {
      club.memeAddress = tokenFactory.newMeme404(
        club.memeConf.name,
        club.memeConf.symbol,
        club.memeConf.baseURI,
        club.memeConf.baseUnit
      );
      Meme404 meme = Meme404(payable(club.memeAddress));
      club.mirrorERC721 = meme.mirrorERC721();
      _404Tokens[club.memeAddress] = club.clubId;

      string memory addr = Strings.toHexString(club.mirrorERC721); // must all lowercase 0x a-z
      string memory baseURI = string.concat(club.memeConf.baseURI, addr, "/");
      meme.setBaseURI(baseURI);
    }

    _createLP(club);

    emit MemeTokenGeneration(club.clubId, _msgSender(), club.memeAddress, club.mirrorERC721, club.swapPool);
  }

  function _createLP(MemeClub storage club) internal {
    uint256 tgeFee = club.funds * tgeFeePercent / 1 ether;
    address token0 = club.memeAddress;
    address token1 = address(lfgToken);
    uint256 token0Amount = club.memeConf.liquidityAmount;
    uint256 token1Amount = club.funds - tgeFee;
    uint256 nativeAmount = 0;

<<<<<<< HEAD
    if (club.memeConf.isNative) { 
      token1 = address(weth); 
      nativeAmount = token1Amount;
    }

    if (!(token0 < token1)) {
       token0 = token1;
       token1 = club.memeAddress;
       token0Amount = token1Amount;
       token1Amount = club.memeConf.liquidityAmount;
    }
 
    club.swapPool = uniswapV3Factory.createPool(token0, token1, _UNISWAP_POOL_FEE);
=======
    if (club.memeConf.isNative) {
      token1 = address(weth);
      nativeAmount = club.funds;
    }

    if (!(token0 < token1)) {
      token0 = token1;
      token1 = club.memeAddress;
      token0Amount = club.funds;
      token1Amount = club.memeConf.liquidityAmount;
    }

    club.swapPool = uniswapV3Factory.createPool(token0, token1, _uniswapPoolFee);
>>>>>>> 5284d98a

    uint160 sqrtPriceX96 = uint160(Math.sqrt(token1Amount / token0Amount) * (2**96));
    IUniswapV3Pool(club.swapPool).initialize(sqrtPriceX96);
    // IUniswapV3Pool(club.swapPool).initialize(2 ** 96);

    if (club.memeConf.isFT) {
      MemeFT meme = MemeFT(payable(club.memeAddress));
      meme.mint(address(this), club.memeConf.liquidityAmount);
      meme.approve(address(uniswapPositionManager), club.memeConf.liquidityAmount);
    } else {
      Meme404 meme = Meme404(payable(club.memeAddress));
      meme.setSkipNFT(true);
      meme.mint(address(this), club.memeConf.liquidityAmount);
      meme.approve(address(uniswapPositionManager), club.memeConf.liquidityAmount);
    }

    (uint256 lpTokenId, uint128 liquidity, uint256 amount0, uint256 amount1) = uniswapPositionManager.mint{value: nativeAmount}(
      INonfungiblePositionManager.MintParams({
        token0: token0,
        token1: token1,
        fee: _UNISWAP_POOL_FEE,
        tickLower: _tickLower,
        tickUpper: _tickUpper,
        amount0Desired: token0Amount,
        amount1Desired: token1Amount,
        // amount0Min: token0Amount,
        // amount1Min: token1Amount,
        amount0Min: 0,
        amount1Min: 0,
        recipient: address(this),
        deadline: block.timestamp
      })
    );

    if (club.memeConf.isNative) tgeNativeFees +=  tgeFee;
    else tgeLFGFees += tgeFee;

    club.lpTokenId = lpTokenId;

    emit TGEFees(club.clubId, club.memeConf.isNative, tgeNativeFees, tgeLFGFees, tgeFee);
    emit LPCreate(club.clubId, token0, token1, amount0, amount1, lpTokenId, liquidity);
  }

  function mintMemeToken(
    uint256 callId,
    uint256 clubId,
    uint256 amount,
    uint256 timestamp,
    uint256 validFor,
    bytes calldata signature
  ) external payable whenNotPaused nonReentrant {
    if (amount == 0) revert ZeroAmount();

    MemeClub storage club = memeClubs[clubId];
    if (club.memeAddress == address(0)) revert MemeTokenNotCreated();

    _validateSignature(
      timestamp,
      validFor,
      hashForMintMemeToken(block.chainid, callId, _msgSender(), clubId, amount, timestamp, validFor),
      signature
    );

    // Mint event must happen before nft transfer
    emit MemeTokenMint(callId, clubId, _msgSender(), amount);

    if (club.memeConf.isFT) {
      MemeFT meme = MemeFT(payable(club.memeAddress));
      meme.mint(_msgSender(), amount);
    } else {
      Meme404 meme = Meme404(payable(club.memeAddress));
      meme.mint(_msgSender(), amount);
    }
  }

  function getPrice(
    uint256 supply,
    uint256 amount,
    PriceFormulaType priceType,
    uint256 priceArg1,
    uint256 priceArg2
  ) public pure returns (uint256) {
    uint256 price = 0;
    if (priceType == PriceFormulaType.Linear) {
      uint256 sum1 = ((supply * (supply + 1)) / 2) * priceArg1 + supply * priceArg2;
      uint256 sum2 = (((supply + amount) * (supply + amount + 1)) / 2) * priceArg1 + (supply + amount) * priceArg2;
      price = sum2 - sum1;
    } else if (priceType == PriceFormulaType.QuadCurve) {
      uint256 sum1 = ((supply * (supply + 1) * (2 * supply + 1)) / 6) * priceArg1 + ((supply * (supply + 1)) / 2) * priceArg2;
      uint256 sum2 = (((supply + amount) * (supply + amount + 1) * (2 * (supply + amount) + 1)) / 6) *
        priceArg1 +
        (((supply + amount) * (supply + 1 + amount)) / 2) *
        priceArg2;
      price = sum2 - sum1;
    } else if (priceType == PriceFormulaType.Fixed) {
      price = amount * priceArg1;
    }
    return price;
  }

  function getPriceByClubId(uint256 clubId, uint256 amount, bool sellingPrice) public view returns (uint256) {
    return
      getPrice(
        memeClubs[clubId].supply - (sellingPrice ? amount : 0),
        amount,
        memeClubs[clubId].memeConf.priceType,
        memeClubs[clubId].memeConf.priceArg1,
        memeClubs[clubId].memeConf.priceArg2
      );
  }

  function getProtocolFee(uint256 price) public view virtual returns (uint256) {
    return (price * protocolFeePercent) / 1 ether;
  }
 
  function getBuyPrice(uint256 clubId, uint256 amount) public view returns (uint256) {
    return getPriceByClubId(clubId, amount, false);
  }

  function getBuyPriceAfterFee(uint256 clubId, uint256 amount) public view returns (uint256) {
    uint256 price = getPriceByClubId(clubId, amount, false);
    uint256 protocolFee = getProtocolFee(price);
    return price + protocolFee;
  }

  function getSellPrice(uint256 clubId, uint256 amount) public view returns (uint256) {
    return getPriceByClubId(clubId, amount, true);
  }

  function getSellPriceAfterFee(uint256 clubId, uint256 amount) public view returns (uint256) {
    uint256 price = getPriceByClubId(clubId, amount, true);
    uint256 protocolFee = getProtocolFee(price);
    return price - protocolFee;
  }

  function _buyCardImpl(uint256 clubId, uint256 amount, uint256 expectedPrice, bool checkPrice) internal {
    if (amount == 0) revert InvalidAmount();
    MemeClub storage club = memeClubs[clubId];
    if (club.isLocked) revert MemeClubIsLocked();
    if (club.memeConf.maxSupply < club.supply + amount) revert MemeClubBuyExceed();
    uint256 actualPrice = getBuyPrice(clubId, amount);
    uint256 protocolFee = getProtocolFee(actualPrice);
    uint256 priceAfterFee = actualPrice + protocolFee;
    if (club.memeConf.isNative) {
      if (priceAfterFee > msg.value) revert InsufficientFunds();
    } else {
      // $LFG
      if (msg.value != 0) revert InvalidFunds();
      if (checkPrice) {
        if (priceAfterFee > expectedPrice) revert InsufficientFunds();
      }
      if (lfgToken.balanceOf(_msgSender()) < priceAfterFee) revert InsufficientLFG();
    }

    uint256 holdingAmount = balanceOf[clubId][_msgSender()];
    balanceOf[clubId][_msgSender()] = holdingAmount + amount;

    club.funds += actualPrice;
    club.supply += amount;

    if (club.memeConf.isNative) {
      protocolNativeFees += protocolFee;
      _sendNativeFunds(_msgSender(), msg.value - priceAfterFee);
<<<<<<< HEAD
    } else { // $LFG
=======
      _sendNativeFunds(club.subjectAddress, subjectFee);
    } else {
      // $LFG
>>>>>>> 5284d98a
      protocolLFGFees += protocolFee;
      lfgToken.safeTransferFrom(_msgSender(), address(this), priceAfterFee);
    }

    emit MemeClubTrade(
      clubId,
      _msgSender(),
      club.supply,
      club.isLocked,
      true,
      amount,
      holdingAmount + amount,
      priceAfterFee,
      protocolFee
    );

    if (club.memeConf.maxSupply <= club.supply) {
      club.isLocked = true;
<<<<<<< HEAD
      _tokenGeneration(club);  
    } 
=======
      _tokenGeneration(club);
    }
>>>>>>> 5284d98a
  }

  function buyCard(uint256 clubId, uint256 amount, uint256 expectedPrice) external payable whenNotPaused nonReentrant {
    return _buyCardImpl(clubId, amount, expectedPrice, true);
  }

  function sellCard(uint256 clubId, uint256 amount) external whenNotPaused nonReentrant {
    if (amount == 0) revert InvalidAmount();
    MemeClub storage club = memeClubs[clubId];
    if (club.isLocked) revert MemeClubIsLocked();

    uint256 holdingAmount = balanceOf[clubId][_msgSender()];
    if (amount > holdingAmount) revert InvalidAmount();

    uint256 actualPrice = getSellPrice(clubId, amount);
    uint256 protocolFee = getProtocolFee(actualPrice); 
    uint256 priceAfterFee = actualPrice - protocolFee;

    club.funds -= actualPrice;
    club.supply -= amount;
    balanceOf[clubId][_msgSender()] = holdingAmount - amount;

    if (club.memeConf.isNative) {
      protocolNativeFees += protocolFee;
      _sendNativeFunds(_msgSender(), priceAfterFee);
    } else {
      // $LFG
      protocolLFGFees += protocolFee;
      lfgToken.transfer(_msgSender(), priceAfterFee);
    }

    emit MemeClubTrade(
      clubId,
      _msgSender(),
      club.supply,
      club.isLocked,
      false,
      amount,
      holdingAmount - amount,
      priceAfterFee,
      protocolFee
    );
  }

  function _sendNativeFunds(address beneficiary, uint256 amount) internal {
    if (beneficiary != address(0) && amount > 0) {
      (bool success, ) = beneficiary.call{value: amount}("");
      if (!success) revert UnableToSendFunds();
    }
  }

  function onNFTTransfer(address from, address to, uint256 tokenId) external {
    uint256 clubId = _404Tokens[_msgSender()];
    if (clubId == 0) revert Invalid404Address();
    address memeAddress = memeClubs[clubId].memeAddress;
    address mirrorERC721 = memeClubs[clubId].mirrorERC721;
    emit MemeNFTTransfer(clubId, memeAddress, mirrorERC721, from, to, tokenId);
  }

  function withdrawProtocolFees(address beneficiary, bool native, uint256 amount) external virtual onlyOwner nonReentrant {
    if (beneficiary == address(0)) revert ZeroAddress();
    if (native) {
      if (amount == 0) {
        amount = protocolNativeFees;
      }
      if (amount > protocolNativeFees) revert InsufficientFees();
      if (amount > address(this).balance) revert InsufficientFunds();
      protocolNativeFees -= amount;
      (bool success, ) = beneficiary.call{value: amount}("");
      if (!success) revert UnableToTransferFunds();
    } else {
      uint256 balance = lfgToken.balanceOf(address(this));
      if (amount == 0) {
        amount = protocolLFGFees;
      }
      if (amount > protocolLFGFees) revert InsufficientFees();
      if (amount > balance) revert InsufficientFunds();
      protocolLFGFees -= amount;
      lfgToken.safeTransfer(beneficiary, amount);
    }
  }

  function withdrawTGEFees(address beneficiary, bool native, uint256 amount) external virtual onlyOwner nonReentrant {
    if (beneficiary == address(0)) revert ZeroAddress();
    if (native) {
      if (amount == 0) {
        amount = tgeNativeFees;
      }
      if (amount > tgeNativeFees) revert InsufficientFees();
      if (amount > address(this).balance) revert InsufficientFunds();
      tgeNativeFees -= amount;
      (bool success, ) = beneficiary.call{value: amount}("");
      if (!success) revert UnableToTransferFunds();
    } else {
      uint256 balance = lfgToken.balanceOf(address(this));
      if (amount == 0) {
        amount = tgeLFGFees;
      }
      if (amount > tgeLFGFees) revert InsufficientFees(); 
      if (tgeLFGFees > balance) revert InsufficientFunds();
      tgeLFGFees -= amount;
      lfgToken.safeTransfer(beneficiary, amount);
    }
  }

  function withdrawLiquidityFees(uint256 clubId, address beneficiary) external virtual onlyOwner nonReentrant {
    MemeClub storage club = memeClubs[clubId];
    if (club.memeAddress == address(0)) revert ZeroAddress();
    (uint256 amount0, uint256 amount1) = uniswapPositionManager.collect(
      INonfungiblePositionManager.CollectParams({
        tokenId: club.lpTokenId,
        recipient: beneficiary,
        amount0Max: type(uint128).max,
        amount1Max: type(uint128).max
      })
    );
    emit WithdrawLiquidityFees(clubId, club.memeAddress, beneficiary, amount0, amount1);
  }

  function pause() external onlyOwner {
    _pause();
  }

  function unpause() external onlyOwner {
    _unpause();
  }

  function _saveSignatureAsUsed(bytes memory _signature) internal {
    bytes32 key = _hashBytes(_signature);
    if (_usedSignatures[key]) revert SignatureAlreadyUsed();
    _usedSignatures[key] = true;
  }

  function isSignatureUsed(bytes memory _signature) public view returns (bool) {
    bytes32 key = _hashBytes(_signature);
    return _usedSignatures[key];
  }

  function _validateSignature(
    uint256 timestamp,
    uint256 validFor, // Usually fixed to 2 hours for apply
    bytes32 hash,
    bytes calldata signature
  ) internal {
    if (timestamp < block.timestamp - validFor) revert SignatureExpired();
    if (!signedByValidator(hash, signature)) revert InvalidSignature();
    _saveSignatureAsUsed(signature);
  }

  function hashForNewMemeClub(
    uint256 chainId,
    uint256 callId,
    address applyer,
    MemeConfig calldata memeConf
  ) public pure returns (bytes32) {
    bytes memory part = abi.encodePacked(
      "\x19\x01",
      chainId,
      callId,
      applyer,
      memeConf.maxSupply,
      memeConf.liquidityAmount,
      memeConf.isNative,
      memeConf.isFT,
      // memeConf.name,
      // memeConf.symbol,
      // memeConf.baseURI,
      memeConf.baseUnit,
      uint256(memeConf.priceType),
      memeConf.priceArg1,
      memeConf.priceArg2
    );
    return keccak256(part);
  }

  function hashForMintMemeToken(
    uint256 chainId,
    uint256 callId,
    address applyer,
    uint256 clubId,
    uint256 amount,
    uint256 timestamp,
    uint256 validFor
  ) public pure returns (bytes32) {
    return keccak256(abi.encodePacked("\x19\x01", chainId, callId, clubId, applyer, amount, timestamp, validFor));
  }

  function _hashBytes(bytes memory signature) internal pure returns (bytes32 hash) {
    // solhint-disable-next-line no-inline-assembly
    assembly {
      let data := add(signature, 32)
      let length := mload(signature)
      hash := keccak256(data, length)
    }
  }

  // for future upgrades
  uint256[50] private __gap;
}<|MERGE_RESOLUTION|>--- conflicted
+++ resolved
@@ -137,13 +137,10 @@
   uint256 public protocolFeePercent; 
   uint256 public protocolLFGFees;
   uint256 public protocolNativeFees;
-<<<<<<< HEAD
   
   uint256 public tgeFeePercent;
   uint256 public tgeLFGFees;
   uint256 public tgeNativeFees;
-=======
->>>>>>> 5284d98a
 
   TokenFactory public tokenFactory;
 
@@ -155,14 +152,8 @@
   int24 private _tickLower;
   int24 private _tickUpper;
 
-<<<<<<< HEAD
   function initialize( 
     address[] memory validators_, 
-=======
-  function initialize(
-    address protocolFeeDestination_,
-    address[] memory validators_,
->>>>>>> 5284d98a
     address uniswapV3Factory_,
     address uniswapPositionManager_,
     address weth_
@@ -179,16 +170,9 @@
         i++;
       }
     }
-<<<<<<< HEAD
  
     setProtocolFeePercent(2 ether / 100); 
     setTGEFeePercent(3 ether / 100); 
-=======
-
-    setSubjectFeePercent(0 ether / 100);
-    setProtocolFeePercent(2 ether / 100);
-    setProtocolFeeDestination(protocolFeeDestination_);
->>>>>>> 5284d98a
 
     uniswapV3Factory = IUniswapV3Factory(uniswapV3Factory_);
     uniswapPositionManager = INonfungiblePositionManager(uniswapPositionManager_);
@@ -326,8 +310,7 @@
     uint256 token0Amount = club.memeConf.liquidityAmount;
     uint256 token1Amount = club.funds - tgeFee;
     uint256 nativeAmount = 0;
-
-<<<<<<< HEAD
+ 
     if (club.memeConf.isNative) { 
       token1 = address(weth); 
       nativeAmount = token1Amount;
@@ -341,22 +324,7 @@
     }
  
     club.swapPool = uniswapV3Factory.createPool(token0, token1, _UNISWAP_POOL_FEE);
-=======
-    if (club.memeConf.isNative) {
-      token1 = address(weth);
-      nativeAmount = club.funds;
-    }
-
-    if (!(token0 < token1)) {
-      token0 = token1;
-      token1 = club.memeAddress;
-      token0Amount = club.funds;
-      token1Amount = club.memeConf.liquidityAmount;
-    }
-
-    club.swapPool = uniswapV3Factory.createPool(token0, token1, _uniswapPoolFee);
->>>>>>> 5284d98a
-
+  
     uint160 sqrtPriceX96 = uint160(Math.sqrt(token1Amount / token0Amount) * (2**96));
     IUniswapV3Pool(club.swapPool).initialize(sqrtPriceX96);
     // IUniswapV3Pool(club.swapPool).initialize(2 ** 96);
@@ -519,13 +487,7 @@
     if (club.memeConf.isNative) {
       protocolNativeFees += protocolFee;
       _sendNativeFunds(_msgSender(), msg.value - priceAfterFee);
-<<<<<<< HEAD
     } else { // $LFG
-=======
-      _sendNativeFunds(club.subjectAddress, subjectFee);
-    } else {
-      // $LFG
->>>>>>> 5284d98a
       protocolLFGFees += protocolFee;
       lfgToken.safeTransferFrom(_msgSender(), address(this), priceAfterFee);
     }
@@ -544,13 +506,8 @@
 
     if (club.memeConf.maxSupply <= club.supply) {
       club.isLocked = true;
-<<<<<<< HEAD
       _tokenGeneration(club);  
     } 
-=======
-      _tokenGeneration(club);
-    }
->>>>>>> 5284d98a
   }
 
   function buyCard(uint256 clubId, uint256 amount, uint256 expectedPrice) external payable whenNotPaused nonReentrant {
