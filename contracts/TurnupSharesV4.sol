--- conflicted
+++ resolved
@@ -5,19 +5,10 @@
 
 import {OwnableUpgradeable} from "@openzeppelin/contracts-upgradeable/access/OwnableUpgradeable.sol";
 import {Initializable} from "@openzeppelin/contracts-upgradeable/proxy/utils/Initializable.sol";
-<<<<<<< HEAD
-import {Address} from "@openzeppelin/contracts/utils/Address.sol";
-=======
->>>>>>> c7e76a3f
-import {ReentrancyGuardUpgradeable} from "@openzeppelin/contracts-upgradeable/security/ReentrancyGuardUpgradeable.sol";
 
 //import "hardhat/console.sol";
 
-contract TurnupSharesV4 is Initializable, OwnableUpgradeable, ReentrancyGuardUpgradeable {
-<<<<<<< HEAD
-  using Address for address;
-=======
->>>>>>> c7e76a3f
+contract TurnupSharesV4 is Initializable, OwnableUpgradeable {
   /*
     About ownership and upgradeability
 
@@ -79,14 +70,15 @@
   error CannotMakeASubjectAWish();
   error CannotMakeASubjectABind();
   error SubjectCannotBeAWish();
-<<<<<<< HEAD
+  error UpgradedAlreadyInitialized();
   error WishExpired();
   error ExpiredWishCanOnlyBeSold();
-  error UpgradedAlreadyInitialized();
   error Forbidden();
-=======
-  error UpgradedAlreadyInitialized();
->>>>>>> c7e76a3f
+  error GracePeriodExpired();
+  error BoundWish();
+  error WishNotExpiredYet();
+  error WishAlreadyClosed();
+  error DAONotSetup();
 
   address public protocolFeeDestination;
   uint256 public protocolFeePercent;
@@ -128,8 +120,6 @@
   }
 
   address public operator;
-  bool private _initializedUpgrade;
-<<<<<<< HEAD
 
   // the duration of the wish. If the wish subject does not join the system before the deadline, the wish expires
   // and the refund process can be started
@@ -139,8 +129,9 @@
 
   // solhint-disable-next-line var-name-mixedcase
   address public DAO;
-=======
->>>>>>> c7e76a3f
+  // solhint-disable-next-line var-name-mixedcase
+  uint256 public DAOBalance;
+  uint256 public protocolFees;
 
   // @dev Modifier to check if the contract is setup
   modifier onlyIfSetup() {
@@ -170,14 +161,6 @@
   // @dev Initialize the contract
   function initialize() public initializer {
     __Ownable_init();
-  }
-
-  // @dev Initialize the ReentracyGuard after the upgrade of the contract
-  //      It must be called a single time after the upgrade to initialize the ReentrancyGuard
-  function initializeUpgrade() public {
-    if (_initializedUpgrade) revert UpgradedAlreadyInitialized();
-    __ReentrancyGuard_init(); // Initialize ReentrancyGuard
-    _initializedUpgrade = true;
   }
 
   // @dev Set the operator
@@ -337,7 +320,7 @@
   //   - Authorized Wishes: The shares of the wisher bound to the subject
   // @param sharesSubject The subject of the shares
   // @param amount The amount of shares to buy
-  function buyShares(address sharesSubject, uint256 amount) public payable virtual onlyIfSetup nonReentrant {
+  function buyShares(address sharesSubject, uint256 amount) public payable virtual onlyIfSetup {
     (, uint256 excess) = _buyShares(sharesSubject, amount, msg.value, true);
     if (excess > 0) _sendFundsBackIfUnused(excess);
   }
@@ -376,18 +359,21 @@
       wishPasses[sharesSubject].balanceOf[_msgSender()] += amount;
       wishPasses[sharesSubject].subjectReward += subjectFee;
       wishPasses[sharesSubject].parkedFees += protocolFee;
-      //      _sendBuyFunds(protocolFee, subjectFee, address(0));
     } else if (authorizedWishes[sharesSubject] != address(0)) {
       subjectType = SubjectType.BIND;
       address wisher = authorizedWishes[sharesSubject];
       wishPasses[wisher].totalSupply += amount;
       wishPasses[wisher].balanceOf[_msgSender()] += amount;
-      _sendBuyFunds(protocolFee, subjectFee, sharesSubject);
+      protocolFees += protocolFee;
+      (bool success, ) = sharesSubject.call{value: subjectFee}("");
+      if (!success) revert UnableToSendFunds();
     } else {
       subjectType = SubjectType.KEY;
       sharesBalance[sharesSubject][_msgSender()] += amount;
       sharesSupply[sharesSubject] += amount;
-      _sendBuyFunds(protocolFee, subjectFee, sharesSubject);
+      protocolFees += protocolFee;
+      (bool success, ) = sharesSubject.call{value: subjectFee}("");
+      if (!success) revert UnableToSendFunds();
     }
 
     emit Trade(_msgSender(), sharesSubject, true, amount, price, supply + amount, subjectType);
@@ -397,18 +383,8 @@
 
   function _sendFundsBackIfUnused(uint256 amount) internal {
     (bool success, ) = _msgSender().call{value: amount}("");
-    if (!success) revert UnableToSendFunds();
-  }
-
-  // @dev Internal function to send funds when buying shares or wishes
-  //   It reverts if any sends fail.
-  // @param protocolFee The protocol fee
-  // @param subjectFee The subject fee
-  // @param sharesSubject The subject of the shares
-  function _sendBuyFunds(uint256 protocolFee, uint256 subjectFee, address sharesSubject) internal {
-    (bool success1, ) = protocolFeeDestination.call{value: protocolFee}("");
-    (bool success2, ) = sharesSubject.call{value: subjectFee}("");
-    if (!success1 || !success2) revert UnableToSendFunds();
+    // if the transaction fails, to avoid either blocking the process or losing the amount
+    if (!success) protocolFees += amount;
   }
 
   // @dev Check the balance of a given subject and revert if not correct
@@ -427,7 +403,7 @@
   //   - Authorized Wishes: The shares of the wisher bound to the subject
   // @param sharesSubject The subject of the shares
   // @param amount The amount of shares to sell
-  function sellShares(address sharesSubject, uint256 amount) public virtual onlyIfSetup nonReentrant {
+  function sellShares(address sharesSubject, uint256 amount) public virtual onlyIfSetup {
     if (amount == 0) revert InvalidAmount();
     uint256 supply = getSupply(sharesSubject);
     if (supply <= amount) revert CannotSellLastKey();
@@ -442,25 +418,36 @@
 
     if (wishPasses[sharesSubject].owner != address(0)) {
       if (wishPasses[sharesSubject].subject != address(0)) revert BoundCannotBeBuyOrSell();
-
+      if (wishPasses[sharesSubject].createdAt + WISH_EXPIRATION_TIME + WISH_DEADLINE_TIME < block.timestamp)
+        revert GracePeriodExpired();
       subjectType = SubjectType.WISH;
       wishPasses[sharesSubject].totalSupply -= amount;
       wishPasses[sharesSubject].balanceOf[_msgSender()] -= amount;
-      wishPasses[sharesSubject].subjectReward += subjectFee;
-      wishPasses[sharesSubject].parkedFees += protocolFee;
-      _sendSellFunds(price, protocolFee, subjectFee, address(0), address(0));
+      if (wishPasses[sharesSubject].createdAt + WISH_EXPIRATION_TIME < block.timestamp) {
+        // since the subject did not bind the wish, the user is not charged for the sale,
+        // on the opposite, the seller will have also the unused subjectFee
+        // Instead the protocolFee will be collected by the DAO at the end of the grace period
+        wishPasses[sharesSubject].subjectReward -= subjectFee;
+        (bool success, ) = _msgSender().call{value: price + subjectFee}("");
+        if (!success) revert UnableToSendFunds();
+      } else {
+        wishPasses[sharesSubject].subjectReward += subjectFee;
+        wishPasses[sharesSubject].parkedFees += protocolFee;
+        _sendSellFunds(price, protocolFee, subjectFee, address(0));
+      }
     } else if (authorizedWishes[sharesSubject] != address(0)) {
       subjectType = SubjectType.BIND;
       address wisher = authorizedWishes[sharesSubject];
       wishPasses[wisher].totalSupply -= amount;
       wishPasses[wisher].balanceOf[_msgSender()] -= amount;
-
-      _sendSellFunds(price, protocolFee, subjectFee, protocolFeeDestination, sharesSubject);
+      protocolFees += protocolFee;
+      _sendSellFunds(price, protocolFee, subjectFee, sharesSubject);
     } else {
       subjectType = SubjectType.KEY;
       sharesBalance[sharesSubject][_msgSender()] -= amount;
       sharesSupply[sharesSubject] -= amount;
-      _sendSellFunds(price, protocolFee, subjectFee, protocolFeeDestination, sharesSubject);
+      protocolFees += protocolFee;
+      _sendSellFunds(price, protocolFee, subjectFee, sharesSubject);
     }
 
     emit Trade(_msgSender(), sharesSubject, false, amount, price, supply - amount, subjectType);
@@ -472,23 +459,13 @@
   // @param protocolFee The protocol fee
   // @param subjectFee The subject fee
   // @param sharesSubject The subject of the shares
-  function _sendSellFunds(
-    uint256 price,
-    uint256 protocolFee,
-    uint256 subjectFee,
-    address feeDestination,
-    address sharesSubject
-  ) internal {
+  function _sendSellFunds(uint256 price, uint256 protocolFee, uint256 subjectFee, address sharesSubject) internal {
     (bool success1, ) = _msgSender().call{value: price - protocolFee - subjectFee}("");
     bool success2 = true;
-    if (feeDestination != address(0)) {
-      (success2, ) = feeDestination.call{value: protocolFee}("");
-    }
-    bool success3 = true;
     if (sharesSubject != address(0)) {
-      (success3, ) = sharesSubject.call{value: subjectFee}("");
-    }
-    if (!success1 || !success2 || !success3) revert UnableToSendFunds();
+      (success2, ) = sharesSubject.call{value: subjectFee}("");
+    }
+    if (!success1 || !success2) revert UnableToSendFunds();
   }
 
   // @dev This function is used to buy shares for multiple subjects at once
@@ -547,7 +524,7 @@
   //   Only the operator can execute it.
   // @param sharesSubject The address of the subject
   // @param wisher The address of the wisher
-  function bindWishPass(address sharesSubject, address wisher) external virtual onlyOperator nonReentrant {
+  function bindWishPass(address sharesSubject, address wisher) external virtual onlyOperator {
     if (sharesSupply[sharesSubject] > 0) revert CannotMakeASubjectABind();
     if (sharesSubject == wisher) revert SubjectCannotBeAWish();
     if (sharesSubject == address(0) || wisher == address(0)) revert InvalidZeroAddress();
@@ -564,17 +541,14 @@
     if (wishPasses[wisher].subjectReward > 0) {
       (bool success, ) = sharesSubject.call{value: wishPasses[wisher].subjectReward}("");
       if (!success) revert UnableToClaimReward();
-    }
-    if (wishPasses[wisher].parkedFees > 0) {
-      (bool success, ) = protocolFeeDestination.call{value: wishPasses[wisher].parkedFees}("");
-      if (!success) revert UnableToClaimParkedFees();
+      protocolFees += wishPasses[wisher].parkedFees;
     }
     emit WishBound(sharesSubject, wisher);
   }
 
   // @dev This function is used to claim the reserved wish pass
   //   Only the sharesSubject itself can call this function to make the claim
-  function claimReservedWishPass() external payable virtual nonReentrant {
+  function claimReservedWishPass() external payable virtual {
     address sharesSubject = _msgSender();
     if (authorizedWishes[sharesSubject] == address(0)) revert WishNotFound();
     address wisher = authorizedWishes[sharesSubject];
@@ -592,10 +566,54 @@
 
     wishPasses[wisher].reservedQuantity = 0;
     wishPasses[wisher].balanceOf[sharesSubject] += amount;
-
-    _sendBuyFunds(protocolFee, subjectFee, sharesSubject);
+    protocolFees += protocolFee;
+    (bool success, ) = sharesSubject.call{value: subjectFee}("");
+    if (!success) revert UnableToSendFunds();
 
     uint256 supply = wishPasses[wisher].totalSupply;
     emit Trade(_msgSender(), sharesSubject, true, amount, price, supply, SubjectType.BIND);
   }
+
+  function withdrawProtocolFees(uint256 amount) external {
+    if (amount == 0) amount = protocolFees;
+    if (amount > protocolFees) revert InvalidAmount();
+    if (protocolFeeDestination == address(0) || protocolFees == 0) revert Forbidden();
+    (bool success, ) = protocolFeeDestination.call{value: protocolFees}("");
+    if (success) {
+      protocolFees -= amount;
+    } else {
+      revert UnableToSendFunds();
+    }
+  }
+
+  function closeExpiredWish(address sharesSubject) external {
+    if (wishPasses[sharesSubject].subject != address(0)) revert BoundWish();
+    if (wishPasses[sharesSubject].createdAt + WISH_EXPIRATION_TIME + WISH_DEADLINE_TIME > block.timestamp)
+      revert WishNotExpiredYet();
+    if (DAO == address(0)) revert DAONotSetup();
+    uint256 amount = 0;
+    if (wishPasses[sharesSubject].parkedFees > 0) {
+      amount += wishPasses[sharesSubject].parkedFees + wishPasses[sharesSubject].subjectReward;
+      delete wishPasses[sharesSubject].parkedFees;
+      delete wishPasses[sharesSubject].subjectReward;
+    }
+    uint256 price = getPrice(0, wishPasses[sharesSubject].totalSupply);
+    uint256 protocolFee = getProtocolFee(price);
+    uint256 subjectFee = getSubjectFee(price);
+    amount += price - protocolFee - subjectFee;
+    DAOBalance += amount;
+    delete wishPasses[sharesSubject].totalSupply;
+  }
+
+  function withdrawDAOFunds(uint256 amount) external {
+    if (amount == 0) amount = DAOBalance;
+    if (amount > DAOBalance) revert InvalidAmount();
+    if (protocolFeeDestination == address(0) || protocolFees == 0) revert Forbidden();
+    (bool success, ) = protocolFeeDestination.call{value: protocolFees}("");
+    if (success) {
+      DAOBalance -= amount;
+    } else {
+      revert UnableToSendFunds();
+    }
+  }
 }