{
<<<<<<< HEAD
  "when": "2023-11-28T23:20:04.277Z",
=======
  "when": "2023-11-28T23:22:41.032Z",
>>>>>>> 9667d736
  "contracts": {
    "TurnupSharesV4": [
      {
        "inputs": [],
        "stateMutability": "nonpayable",
        "type": "constructor"
      },
      {
        "inputs": [],
        "name": "BoundCannotBeBuyOrSell",
        "type": "error"
      },
      {
        "inputs": [],
        "name": "CannotMakeASubjectAWish",
        "type": "error"
      },
      {
        "inputs": [],
        "name": "CannotSellLastKey",
        "type": "error"
      },
      {
        "inputs": [],
        "name": "ClaimRewardShouldBeFalse",
        "type": "error"
      },
      {
        "inputs": [
          {
            "internalType": "address",
            "name": "wisher",
            "type": "address"
          }
        ],
        "name": "ExistingWish",
        "type": "error"
      },
      {
        "inputs": [
          {
            "internalType": "uint256",
            "name": "balance",
            "type": "uint256"
          }
        ],
        "name": "InsufficientKeys",
        "type": "error"
      },
      {
        "inputs": [],
        "name": "InvalidAmount",
        "type": "error"
      },
      {
        "inputs": [
          {
            "internalType": "address",
            "name": "wisher",
            "type": "address"
          }
        ],
        "name": "InvalidWish",
        "type": "error"
      },
      {
        "inputs": [],
        "name": "InvalidZeroAddress",
        "type": "error"
      },
      {
        "inputs": [],
        "name": "NotTheOperator",
        "type": "error"
      },
      {
        "inputs": [],
        "name": "OnlyKeysOwnerCanBuyFirstKey",
        "type": "error"
      },
      {
        "inputs": [],
        "name": "OperatorNotSet",
        "type": "error"
      },
      {
        "inputs": [],
        "name": "ProtocolFeeDestinationNotSet",
        "type": "error"
      },
      {
        "inputs": [],
        "name": "ProtocolFeePercentNotSet",
        "type": "error"
      },
      {
        "inputs": [],
        "name": "ReserveQuantityTooLarge",
        "type": "error"
      },
      {
        "inputs": [
          {
            "internalType": "address",
            "name": "subject",
            "type": "address"
          }
        ],
        "name": "SubjectDoesNotMatch",
        "type": "error"
      },
      {
        "inputs": [],
        "name": "SubjectFeePercentNotSet",
        "type": "error"
      },
      {
        "inputs": [],
        "name": "TooManyKeys",
        "type": "error"
      },
      {
        "inputs": [],
        "name": "TransactionFailedDueToPrice",
        "type": "error"
      },
      {
        "inputs": [],
        "name": "UnableToClaimReward",
        "type": "error"
      },
      {
        "inputs": [],
        "name": "UnableToSendFunds",
        "type": "error"
      },
      {
        "inputs": [
          {
            "internalType": "address",
            "name": "wisher",
            "type": "address"
          }
        ],
        "name": "WishAlreadyBound",
        "type": "error"
      },
      {
        "inputs": [],
        "name": "WishNotFound",
        "type": "error"
      },
      {
        "inputs": [],
        "name": "WrongAmount",
        "type": "error"
      },
      {
        "inputs": [],
        "name": "ZeroReservedQuantity",
        "type": "error"
      },
      {
        "anonymous": false,
        "inputs": [
          {
            "indexed": false,
            "internalType": "uint8",
            "name": "version",
            "type": "uint8"
          }
        ],
        "name": "Initialized",
        "type": "event"
      },
      {
        "anonymous": false,
        "inputs": [
          {
            "indexed": false,
            "internalType": "address",
            "name": "operator",
            "type": "address"
          }
        ],
        "name": "OperatorUpdated",
        "type": "event"
      },
      {
        "anonymous": false,
        "inputs": [
          {
            "indexed": true,
            "internalType": "address",
            "name": "previousOwner",
            "type": "address"
          },
          {
            "indexed": true,
            "internalType": "address",
            "name": "newOwner",
            "type": "address"
          }
        ],
        "name": "OwnershipTransferred",
        "type": "event"
      },
      {
        "anonymous": false,
        "inputs": [
          {
            "indexed": false,
            "internalType": "address",
            "name": "protocolFeeDestination",
            "type": "address"
          }
        ],
        "name": "ProtocolFeeDestinationUpdated",
        "type": "event"
      },
      {
        "anonymous": false,
        "inputs": [
          {
            "indexed": false,
            "internalType": "uint256",
            "name": "protocolFeePercent",
            "type": "uint256"
          }
        ],
        "name": "ProtocolFeePercentUpdated",
        "type": "event"
      },
      {
        "anonymous": false,
        "inputs": [
          {
            "indexed": false,
            "internalType": "uint256",
            "name": "subjectFeePercent",
            "type": "uint256"
          }
        ],
        "name": "SubjectFeePercentUpdated",
        "type": "event"
      },
      {
        "anonymous": false,
        "inputs": [
          {
            "indexed": true,
            "internalType": "address",
            "name": "trader",
            "type": "address"
          },
          {
            "indexed": true,
            "internalType": "address",
            "name": "subject",
            "type": "address"
          },
          {
            "indexed": false,
            "internalType": "bool",
            "name": "isBuy",
            "type": "bool"
          },
          {
            "indexed": false,
            "internalType": "uint256",
            "name": "amount",
            "type": "uint256"
          },
          {
            "indexed": false,
            "internalType": "uint256",
            "name": "price",
            "type": "uint256"
          },
          {
            "indexed": false,
            "internalType": "uint256",
            "name": "supply",
            "type": "uint256"
          },
          {
            "indexed": false,
            "internalType": "enum TurnupSharesV4.SubjectType",
            "name": "subjectType",
            "type": "uint8"
          }
        ],
        "name": "Trade",
        "type": "event"
      },
      {
        "anonymous": false,
        "inputs": [
          {
            "indexed": true,
            "internalType": "address",
            "name": "sharesSubject",
            "type": "address"
          },
          {
            "indexed": true,
            "internalType": "address",
            "name": "wisher",
            "type": "address"
          }
        ],
        "name": "WishBound",
        "type": "event"
      },
      {
        "anonymous": false,
        "inputs": [
          {
            "indexed": false,
            "internalType": "address",
            "name": "wisher",
            "type": "address"
          },
          {
            "indexed": false,
            "internalType": "uint256",
            "name": "reservedQuantity",
            "type": "uint256"
          }
        ],
        "name": "WishCreated",
        "type": "event"
      },
      {
        "inputs": [
          {
            "internalType": "address",
            "name": "",
            "type": "address"
          }
        ],
        "name": "authorizedWishes",
        "outputs": [
          {
            "internalType": "address",
            "name": "",
            "type": "address"
          }
        ],
        "stateMutability": "view",
        "type": "function"
      },
      {
        "inputs": [
          {
            "internalType": "address[]",
            "name": "sharesSubjects",
            "type": "address[]"
          },
          {
            "internalType": "uint256[]",
            "name": "amounts",
            "type": "uint256[]"
          },
          {
            "internalType": "uint256[]",
            "name": "expectedPrices",
            "type": "uint256[]"
          }
        ],
        "name": "batchBuyShares",
        "outputs": [],
        "stateMutability": "payable",
        "type": "function"
      },
      {
        "inputs": [
          {
            "internalType": "address",
            "name": "sharesSubject",
            "type": "address"
          },
          {
            "internalType": "address",
            "name": "wisher",
            "type": "address"
          }
        ],
        "name": "bindWishPass",
        "outputs": [],
        "stateMutability": "nonpayable",
        "type": "function"
      },
      {
        "inputs": [
          {
            "internalType": "address",
            "name": "sharesSubject",
            "type": "address"
          },
          {
            "internalType": "uint256",
            "name": "amount",
            "type": "uint256"
          }
        ],
        "name": "buyShares",
        "outputs": [],
        "stateMutability": "payable",
        "type": "function"
      },
      {
        "inputs": [],
        "name": "claimReservedWishPass",
        "outputs": [],
        "stateMutability": "payable",
        "type": "function"
      },
      {
        "inputs": [
          {
            "internalType": "address",
            "name": "sharesSubject",
            "type": "address"
          },
          {
            "internalType": "address",
            "name": "user",
            "type": "address"
          }
        ],
        "name": "getBalanceOf",
        "outputs": [
          {
            "internalType": "uint256",
            "name": "",
            "type": "uint256"
          }
        ],
        "stateMutability": "view",
        "type": "function"
      },
      {
        "inputs": [
          {
            "internalType": "address",
            "name": "sharesSubject",
            "type": "address"
          },
          {
            "internalType": "uint256",
            "name": "amount",
            "type": "uint256"
          }
        ],
        "name": "getBuyPrice",
        "outputs": [
          {
            "internalType": "uint256",
            "name": "",
            "type": "uint256"
          }
        ],
        "stateMutability": "view",
        "type": "function"
      },
      {
        "inputs": [
          {
            "internalType": "address",
            "name": "sharesSubject",
            "type": "address"
          },
          {
            "internalType": "uint256",
            "name": "amount",
            "type": "uint256"
          }
        ],
        "name": "getBuyPriceAfterFee",
        "outputs": [
          {
            "internalType": "uint256",
            "name": "",
            "type": "uint256"
          }
        ],
        "stateMutability": "view",
        "type": "function"
      },
      {
        "inputs": [
          {
            "internalType": "uint256",
            "name": "supply",
            "type": "uint256"
          },
          {
            "internalType": "uint256",
            "name": "amount",
            "type": "uint256"
          }
        ],
        "name": "getPrice",
        "outputs": [
          {
            "internalType": "uint256",
            "name": "",
            "type": "uint256"
          }
        ],
        "stateMutability": "pure",
        "type": "function"
      },
      {
        "inputs": [
          {
            "internalType": "uint256",
            "name": "price",
            "type": "uint256"
          }
        ],
        "name": "getProtocolFee",
        "outputs": [
          {
            "internalType": "uint256",
            "name": "",
            "type": "uint256"
          }
        ],
        "stateMutability": "view",
        "type": "function"
      },
      {
        "inputs": [
          {
            "internalType": "address",
            "name": "sharesSubject",
            "type": "address"
          },
          {
            "internalType": "uint256",
            "name": "amount",
            "type": "uint256"
          }
        ],
        "name": "getSellPrice",
        "outputs": [
          {
            "internalType": "uint256",
            "name": "",
            "type": "uint256"
          }
        ],
        "stateMutability": "view",
        "type": "function"
      },
      {
        "inputs": [
          {
            "internalType": "address",
            "name": "sharesSubject",
            "type": "address"
          },
          {
            "internalType": "uint256",
            "name": "amount",
            "type": "uint256"
          }
        ],
        "name": "getSellPriceAfterFee",
        "outputs": [
          {
            "internalType": "uint256",
            "name": "",
            "type": "uint256"
          }
        ],
        "stateMutability": "view",
        "type": "function"
      },
      {
        "inputs": [
          {
            "internalType": "uint256",
            "name": "price",
            "type": "uint256"
          }
        ],
        "name": "getSubjectFee",
        "outputs": [
          {
            "internalType": "uint256",
            "name": "",
            "type": "uint256"
          }
        ],
        "stateMutability": "view",
        "type": "function"
      },
      {
        "inputs": [
          {
            "internalType": "address",
            "name": "sharesSubject",
            "type": "address"
          }
        ],
        "name": "getSupply",
        "outputs": [
          {
            "internalType": "uint256",
            "name": "",
            "type": "uint256"
          }
        ],
        "stateMutability": "view",
        "type": "function"
      },
      {
        "inputs": [],
        "name": "getVer",
        "outputs": [
          {
            "internalType": "string",
            "name": "",
            "type": "string"
          }
        ],
        "stateMutability": "pure",
        "type": "function"
      },
      {
        "inputs": [
          {
            "internalType": "address",
            "name": "sharesSubject",
            "type": "address"
          },
          {
            "internalType": "address",
            "name": "user",
            "type": "address"
          }
        ],
        "name": "getWishBalanceOf",
        "outputs": [
          {
            "internalType": "uint256",
            "name": "",
            "type": "uint256"
          }
        ],
        "stateMutability": "view",
        "type": "function"
      },
      {
        "inputs": [],
        "name": "initialize",
        "outputs": [],
        "stateMutability": "nonpayable",
        "type": "function"
      },
      {
        "inputs": [
          {
            "internalType": "address",
            "name": "wisher",
            "type": "address"
          },
          {
            "internalType": "uint256",
            "name": "reservedQuantity",
            "type": "uint256"
          }
        ],
        "name": "newWishPass",
        "outputs": [],
        "stateMutability": "nonpayable",
        "type": "function"
      },
      {
        "inputs": [],
        "name": "operator",
        "outputs": [
          {
            "internalType": "address",
            "name": "",
            "type": "address"
          }
        ],
        "stateMutability": "view",
        "type": "function"
      },
      {
        "inputs": [],
        "name": "owner",
        "outputs": [
          {
            "internalType": "address",
            "name": "",
            "type": "address"
          }
        ],
        "stateMutability": "view",
        "type": "function"
      },
      {
        "inputs": [],
        "name": "protocolFeeDestination",
        "outputs": [
          {
            "internalType": "address",
            "name": "",
            "type": "address"
          }
        ],
        "stateMutability": "view",
        "type": "function"
      },
      {
        "inputs": [],
        "name": "protocolFeePercent",
        "outputs": [
          {
            "internalType": "uint256",
            "name": "",
            "type": "uint256"
          }
        ],
        "stateMutability": "view",
        "type": "function"
      },
      {
        "inputs": [],
        "name": "renounceOwnership",
        "outputs": [],
        "stateMutability": "nonpayable",
        "type": "function"
      },
      {
        "inputs": [
          {
            "internalType": "address",
            "name": "sharesSubject",
            "type": "address"
          },
          {
            "internalType": "uint256",
            "name": "amount",
            "type": "uint256"
          }
        ],
        "name": "sellShares",
        "outputs": [],
        "stateMutability": "nonpayable",
        "type": "function"
      },
      {
        "inputs": [
          {
            "internalType": "address",
            "name": "_feeDestination",
            "type": "address"
          }
        ],
        "name": "setFeeDestination",
        "outputs": [],
        "stateMutability": "nonpayable",
        "type": "function"
      },
      {
        "inputs": [
          {
            "internalType": "address",
            "name": "_operator",
            "type": "address"
          }
        ],
        "name": "setOperator",
        "outputs": [],
        "stateMutability": "nonpayable",
        "type": "function"
      },
      {
        "inputs": [
          {
            "internalType": "uint256",
            "name": "_feePercent",
            "type": "uint256"
          }
        ],
        "name": "setProtocolFeePercent",
        "outputs": [],
        "stateMutability": "nonpayable",
        "type": "function"
      },
      {
        "inputs": [
          {
            "internalType": "uint256",
            "name": "_feePercent",
            "type": "uint256"
          }
        ],
        "name": "setSubjectFeePercent",
        "outputs": [],
        "stateMutability": "nonpayable",
        "type": "function"
      },
      {
        "inputs": [
          {
            "internalType": "address",
            "name": "",
            "type": "address"
          },
          {
            "internalType": "address",
            "name": "",
            "type": "address"
          }
        ],
        "name": "sharesBalance",
        "outputs": [
          {
            "internalType": "uint256",
            "name": "",
            "type": "uint256"
          }
        ],
        "stateMutability": "view",
        "type": "function"
      },
      {
        "inputs": [
          {
            "internalType": "address",
            "name": "",
            "type": "address"
          }
        ],
        "name": "sharesSupply",
        "outputs": [
          {
            "internalType": "uint256",
            "name": "",
            "type": "uint256"
          }
        ],
        "stateMutability": "view",
        "type": "function"
      },
      {
        "inputs": [],
        "name": "subjectFeePercent",
        "outputs": [
          {
            "internalType": "uint256",
            "name": "",
            "type": "uint256"
          }
        ],
        "stateMutability": "view",
        "type": "function"
      },
      {
        "inputs": [
          {
            "internalType": "address",
            "name": "newOwner",
            "type": "address"
          }
        ],
        "name": "transferOwnership",
        "outputs": [],
        "stateMutability": "nonpayable",
        "type": "function"
      },
      {
        "inputs": [
          {
            "internalType": "address",
            "name": "",
            "type": "address"
          }
        ],
        "name": "wishPasses",
        "outputs": [
          {
            "internalType": "address",
            "name": "owner",
            "type": "address"
          },
          {
            "internalType": "address",
            "name": "subject",
            "type": "address"
          },
          {
            "internalType": "uint256",
            "name": "totalSupply",
            "type": "uint256"
          },
          {
            "internalType": "uint256",
            "name": "subjectReward",
            "type": "uint256"
          },
          {
            "internalType": "bool",
            "name": "isClaimReward",
            "type": "bool"
          },
          {
            "internalType": "uint256",
            "name": "reservedQuantity",
            "type": "uint256"
          }
        ],
        "stateMutability": "view",
        "type": "function"
      }
    ]
  }
}<|MERGE_RESOLUTION|>--- conflicted
+++ resolved
@@ -1,9 +1,5 @@
 {
-<<<<<<< HEAD
-  "when": "2023-11-28T23:20:04.277Z",
-=======
-  "when": "2023-11-28T23:22:41.032Z",
->>>>>>> 9667d736
+  "when": "2023-11-28T23:39:51.246Z",
   "contracts": {
     "TurnupSharesV4": [
       {
@@ -18,6 +14,11 @@
       },
       {
         "inputs": [],
+        "name": "CannotMakeASubjectABind",
+        "type": "error"
+      },
+      {
+        "inputs": [],
         "name": "CannotMakeASubjectAWish",
         "type": "error"
       },
@@ -102,6 +103,11 @@
       {
         "inputs": [],
         "name": "ReserveQuantityTooLarge",
+        "type": "error"
+      },
+      {
+        "inputs": [],
+        "name": "SubjectCannotBeAWish",
         "type": "error"
       },
       {
