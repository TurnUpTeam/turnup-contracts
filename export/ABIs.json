--- conflicted
+++ resolved
@@ -1,9 +1,5 @@
 {
-<<<<<<< HEAD
-  "when": "2023-11-29T21:04:19.118Z",
-=======
-  "when": "2023-11-29T21:15:31.058Z",
->>>>>>> c7e76a3f
+  "when": "2023-11-30T00:06:40.668Z",
   "contracts": {
     "TurnupSharesV4": [
       {
@@ -18,6 +14,11 @@
       },
       {
         "inputs": [],
+        "name": "BoundWish",
+        "type": "error"
+      },
+      {
+        "inputs": [],
         "name": "CannotMakeASubjectABind",
         "type": "error"
       },
@@ -37,6 +38,11 @@
         "type": "error"
       },
       {
+        "inputs": [],
+        "name": "DAONotSetup",
+        "type": "error"
+      },
+      {
         "inputs": [
           {
             "internalType": "address",
@@ -58,6 +64,11 @@
         "type": "error"
       },
       {
+        "inputs": [],
+        "name": "GracePeriodExpired",
+        "type": "error"
+      },
+      {
         "inputs": [
           {
             "internalType": "uint256",
@@ -183,7 +194,17 @@
       },
       {
         "inputs": [],
+        "name": "WishAlreadyClosed",
+        "type": "error"
+      },
+      {
+        "inputs": [],
         "name": "WishExpired",
+        "type": "error"
+      },
+      {
+        "inputs": [],
+        "name": "WishNotExpiredYet",
         "type": "error"
       },
       {
@@ -387,6 +408,19 @@
       },
       {
         "inputs": [],
+        "name": "DAOBalance",
+        "outputs": [
+          {
+            "internalType": "uint256",
+            "name": "",
+            "type": "uint256"
+          }
+        ],
+        "stateMutability": "view",
+        "type": "function"
+      },
+      {
+        "inputs": [],
         "name": "WISH_DEADLINE_TIME",
         "outputs": [
           {
@@ -502,6 +536,19 @@
             "internalType": "address",
             "name": "sharesSubject",
             "type": "address"
+          }
+        ],
+        "name": "closeExpiredWish",
+        "outputs": [],
+        "stateMutability": "nonpayable",
+        "type": "function"
+      },
+      {
+        "inputs": [
+          {
+            "internalType": "address",
+            "name": "sharesSubject",
+            "type": "address"
           },
           {
             "internalType": "address",
@@ -742,13 +789,6 @@
         "type": "function"
       },
       {
-        "inputs": [],
-        "name": "initializeUpgrade",
-        "outputs": [],
-        "stateMutability": "nonpayable",
-        "type": "function"
-      },
-      {
         "inputs": [
           {
             "internalType": "address",
@@ -808,6 +848,19 @@
       {
         "inputs": [],
         "name": "protocolFeePercent",
+        "outputs": [
+          {
+            "internalType": "uint256",
+            "name": "",
+            "type": "uint256"
+          }
+        ],
+        "stateMutability": "view",
+        "type": "function"
+      },
+      {
+        "inputs": [],
+        "name": "protocolFees",
         "outputs": [
           {
             "internalType": "uint256",
@@ -1029,6 +1082,32 @@
           }
         ],
         "stateMutability": "view",
+        "type": "function"
+      },
+      {
+        "inputs": [
+          {
+            "internalType": "uint256",
+            "name": "amount",
+            "type": "uint256"
+          }
+        ],
+        "name": "withdrawDAOFunds",
+        "outputs": [],
+        "stateMutability": "nonpayable",
+        "type": "function"
+      },
+      {
+        "inputs": [
+          {
+            "internalType": "uint256",
+            "name": "amount",
+            "type": "uint256"
+          }
+        ],
+        "name": "withdrawProtocolFees",
+        "outputs": [],
+        "stateMutability": "nonpayable",
         "type": "function"
       }
     ]
